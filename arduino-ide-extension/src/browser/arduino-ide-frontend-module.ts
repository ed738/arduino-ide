--- conflicted
+++ resolved
@@ -437,18 +437,6 @@
   bind(TabBarToolbarContribution).toService(MonitorViewContribution);
   bind(WidgetFactory).toDynamicValue((context) => ({
     id: MonitorWidget.ID,
-<<<<<<< HEAD
-    createWidget: () => context.container.get(MonitorWidget),
-  }));
-  // Frontend binding for the serial service
-  bind(SerialService)
-    .toDynamicValue((context) => {
-      const connection = context.container.get(WebSocketConnectionProvider);
-      const client =
-        context.container.get<SerialServiceClient>(SerialServiceClient);
-      return connection.createProxy(SerialServicePath, client);
-    })
-=======
     createWidget: () => {
       return new MonitorWidget(
         context.container.get<MonitorModel>(MonitorModel),
@@ -473,7 +461,6 @@
         context.container.get(MonitorManagerProxyClient)
       )
     )
->>>>>>> f5cee97f
     .inSingletonScope();
 
   // Monitor manager proxy client to receive and delegate pluggable monitors
