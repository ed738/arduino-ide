import * as fs from 'fs';
import { join } from 'path';
import { injectable, inject, postConstruct } from 'inversify';
import { EnvVariablesServer } from '@theia/core/lib/common/env-variables';
import { FileUri } from '@theia/core/lib/node/file-uri';
import { promisify } from 'util';
import {
  PluggableMonitorSettings,
  MonitorSettingsProvider,
} from './monitor-settings-provider';
import { Deferred } from '@theia/core/lib/common/promise-util';
import {
  longestPrefixMatch,
  reconcileSettings,
} from './monitor-settings-utils';

const MONITOR_SETTINGS_FILE = 'pluggable-monitor-settings.json';

@injectable()
export class MonitorSettingsProviderImpl implements MonitorSettingsProvider {
  @inject(EnvVariablesServer)
  protected readonly envVariablesServer: EnvVariablesServer;

  // deferred used to guarantee file operations are performed after the service is initialized
  protected ready = new Deferred<void>();

  // this contains actual values coming from the stored file and edited by the user
  // this is a map with MonitorId as key and PluggableMonitorSetting as value
  private monitorSettings: Record<string, PluggableMonitorSettings>;

  // this is the path to the pluggable monitor settings file, set during init
  private pluggableMonitorSettingsPath: string;

  @postConstruct()
  protected async init(): Promise<void> {
    // get the monitor settings file path
    const configDirUri = await this.envVariablesServer.getConfigDirUri();
    this.pluggableMonitorSettingsPath = join(
      FileUri.fsPath(configDirUri),
      MONITOR_SETTINGS_FILE
    );

    // read existing settings
<<<<<<< HEAD
    this.readSettingsFromFS();
=======
    await this.readFile();
>>>>>>> 9a16cf9e

    console.log(this.monitorSettings);

    // init is done, resolve the deferred and unblock any call that was waiting for it
    this.ready.resolve();
  }

  async getSettings(
    monitorId: string,
    defaultSettings: PluggableMonitorSettings
  ): Promise<PluggableMonitorSettings> {
    // wait for the service to complete the init
    await this.ready.promise;

    const { matchingSettings } = this.longestPrefixMatch(monitorId);

    return this.reconcileSettings(matchingSettings, defaultSettings);
  }

  async setSettings(
    monitorId: string,
    settings: PluggableMonitorSettings
  ): Promise<PluggableMonitorSettings> {
    // wait for the service to complete the init
    await this.ready.promise;

    const newSettings = this.reconcileSettings(
      settings,
      this.monitorSettings[monitorId]
    );
    this.monitorSettings[monitorId] = newSettings;

    await this.writeSettingsToFS();
    return newSettings;
  }

  private reconcileSettings(
    newSettings: PluggableMonitorSettings,
    defaultSettings: PluggableMonitorSettings
  ): PluggableMonitorSettings {
    return reconcileSettings(newSettings, defaultSettings);
  }

  private async readSettingsFromFS(): Promise<void> {
    const rawJson = await promisify(fs.readFile)(
      this.pluggableMonitorSettingsPath,
      {
        encoding: 'utf-8',
        flag: 'a+', // a+ = append and read, creating the file if it doesn't exist
      }
    );

    if (!rawJson) {
      this.monitorSettings = {};
    }

    try {
      this.monitorSettings = JSON.parse(rawJson);
    } catch (error) {
      console.error(
        'Could not parse the pluggable monitor settings file. Using empty file.'
      );
      this.monitorSettings = {};
    }
  }

  private async writeSettingsToFS(): Promise<void> {
    await promisify(fs.writeFile)(
      this.pluggableMonitorSettingsPath,
      JSON.stringify(this.monitorSettings)
    );
  }

  private longestPrefixMatch(id: string): {
    matchingPrefix: string;
    matchingSettings: PluggableMonitorSettings;
  } {
    return longestPrefixMatch(id, this.monitorSettings);
  }
}<|MERGE_RESOLUTION|>--- conflicted
+++ resolved
@@ -41,11 +41,7 @@
     );
 
     // read existing settings
-<<<<<<< HEAD
-    this.readSettingsFromFS();
-=======
-    await this.readFile();
->>>>>>> 9a16cf9e
+    await this.readSettingsFromFS();
 
     console.log(this.monitorSettings);
 
